--- conflicted
+++ resolved
@@ -313,10 +313,7 @@
       uri
     );
     if (customRewrite) {
-<<<<<<< HEAD
       rewrittenUri = request.uri;
-      request.uri = customRewrite;
-=======
       const [customRewriteUriPath, customRewriteUriQuery] = customRewrite.split(
         "?"
       );
@@ -329,7 +326,6 @@
         request.querystring = `${customRewriteUriQuery ?? ""}`;
       }
 
->>>>>>> 2427517e
       uri = normaliseUri(request.uri);
     }
   }
